# Ignore datasets
IMDB Dataset.csv
ar_reviews_100k.tsv
<<<<<<< HEAD
pipline_results.json

=======
>>>>>>> 7e65f9cd

# Ignore virtual environment
venv/
__pycache__/<|MERGE_RESOLUTION|>--- conflicted
+++ resolved
@@ -1,11 +1,8 @@
 # Ignore datasets
 IMDB Dataset.csv
 ar_reviews_100k.tsv
-<<<<<<< HEAD
 pipline_results.json
 
-=======
->>>>>>> 7e65f9cd
 
 # Ignore virtual environment
 venv/
